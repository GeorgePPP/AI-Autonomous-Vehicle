import asyncio
import json
import base64
import io
from openai import AsyncOpenAI
import time
from typing import List, Dict, Optional, Union, Any, Tuple
from pathlib import Path
from utils import prepare_audio_message
import numpy as np

import config
from chroma_db import DB

class NDII:
    def __init__(self, client, prompt_templates, db, api_key, max_history=2):
        self.client = client
        self.api_key = api_key
        self.client.api_key = api_key
        self.prompt_templates = prompt_templates
        self.conversation_history = []
        self.current_context = {}
        self.max_history = max_history
        self.db = db
        self.collection = self.db.collection

    @classmethod
    async def create_db(cls, api_key: str, max_history: int = 2):
        client = AsyncOpenAI()
        client.api_key = api_key

        db = DB(persist_directory=config.PERSIST_DIRECTORY, collection_name=config.COLLECTION_NAME)
        await db.process_all_files("source")

        prompt_templates = cls._load_prompts()

        return cls(client, prompt_templates, db, api_key, max_history)

    async def retrieve_context(self, user_query: str, k: int = 3) -> list[str]:
        """Retrieve relevant chunks from ChromaDB using OpenAI embedding."""
        try:
            response = await self.client.embeddings.create(
                model="text-embedding-3-small",
                input=user_query
            )
            embedding = response.data[0].embedding
        except Exception as e:
            print(f"Embedding failed: {e}")
            return []
        
        results = self.collection.query(
            query_embeddings=[embedding],
            n_results=k
        )

        return results["documents"][0] if results["documents"] else []

    @staticmethod
    def _load_prompts() -> Dict:
        """Load prompt templates from the prompts directory"""
        prompt_path = Path("prompts/ndii_prompts.json")
        if not prompt_path.exists():
            raise FileNotFoundError("Prompt templates not found")
            
        with open(prompt_path, 'r') as f:
            return json.load(f)
    
    def _build_system_message(self) -> Dict[str, str]:
        """Build the system message using the COSTAR framework with embedded few-shot examples"""
        system_prompt = self.prompt_templates["system_prompt"]
        costar = self.prompt_templates["costar_framework"]
        
        # Base system message content
        text_content = f"""
            {system_prompt['context']}

            CONSTRAINTS:
            {' '.join(system_prompt['constraints'])}

            OBJECTIVES:
            {' '.join(system_prompt['objectives'])}

            OPERATING FRAMEWORK:
            Context: {costar['context']}
            Objectives: {costar['objectives']}
            Steps: {costar['steps']}
            Tools: {costar['tools']}
            Actions: {costar['actions']}
            Review: {costar['review']}

            STYLE AND PERSONALITY:
            {json.dumps(system_prompt['style'], indent=2)}
        """
        
        # Embed few-shot examples into the system message if available
        examples = self.prompt_templates.get("few_shot_examples", [])
        if examples:
            examples_text = "\n\nEXAMPLES:\n"
            for i, example in enumerate(examples):
                examples_text += f"Example {i+1}:\n"
                examples_text += f"User: {example['user']}\n"
                examples_text += f"Assistant: {example['assistant']}\n\n"
            
            text_content += examples_text
        
        return {"role": "system", "content": text_content}
    
    async def _prepare_messages_rag(
        self,
        audio_data: Optional[Dict] = None,
    ) -> List[Dict[str, Any]]:
        
        audio_base64 = audio_data["input_audio"]["data"]
        audio_bytes = base64.b64decode(audio_base64)

        # Wrap in a BytesIO object to simulate a file
        audio_file = io.BytesIO(audio_bytes)
        audio_file.name = "input.wav"  # Required by OpenAI

        translation = await self.client.audio.transcriptions.create(
                model="whisper-1",  # Using a transcribe model
                file=audio_file
            )

        user_query = translation.text

        context_chunks = await self.retrieve_context(user_query)
        context_text = "\n\n".join(context_chunks)

        messages = [self._build_system_message()]
        
        # Add conversation history (only the latest ones, based on max_history)
        messages.extend(self.conversation_history)

        messages.append({
            "role": "user",
            "content": context_text
            })
        
        user_message = {"role": "user"}

        if audio_data:
            content = []

            # Add audio component
            content.append(audio_data)

            user_message["content"] = content
        
        messages.append(user_message)

        return messages

    async def generate_speech(self, text: str = "", model:str = "gpt-4o-mini-tts", voice: str = "alloy", format: str = "wav", instructions: str = "") -> Optional[str]:
        """
        Generate text-to-speech audio using OpenAI's TTS API
        
        Args:
            text: The text to convert to speech
            voice: The voice to use
            format: The audio format
            
        Returns:
            base64-encoded audio data
        """
        try:
            print(f"Generating TTS for: '{text[:50]}...' using voice: {voice}")
            
            # Call OpenAI's TTS API
            async with self.client.audio.speech.with_streaming_response.create(
                model=model,
                voice=voice,
                response_format=format,
                input=text,
                instructions=instructions
            ) as response:
                            
                audio_data = await response.read()
                
                # Convert to base64 for transmission
                base64_audio = base64.b64encode(audio_data).decode('utf-8')
                
                print(f"TTS generated successfully: {len(base64_audio)/1024:.2f} KB")
                return base64_audio
                
        except Exception as e:
            print(f"Error generating speech: {e}")
            return None

    async def send_message(
        self, 
        audio_base64,
        audio_input_format,
        text_config,
        audio_config
    ) -> Tuple[str, Optional[str]]:
        """
        Send a message to ND II and get a response.
        Supports both text and audio inputs formatted for OpenAI API.
        
        Returns:
            Tuple of (text_response, audio_base64)
        """

        # Prepare audio data if provided
        audio_data = None
        if audio_base64:
            # Validate the audio data
            if not audio_base64 or len(audio_base64) < 100:
                print("Invalid audio data received")
                return "I couldn't hear your message clearly. Could you try again?", None
                
            try:
                # Prepare the audio data for the API
                audio_data = await prepare_audio_message(audio_base64, audio_input_format)
                if not audio_data:
                    print("Failed to prepare audio data")
                    return "There was an issue processing your audio. Please try again.", None
            except Exception as e:
                print(f"Error preparing audio: {e}")
                return f"There was an error processing your audio: {str(e)}", None
        
        # Prepare messages for the API
<<<<<<< HEAD
        messages = await self._prepare_messages_rag(
            audio_data=audio_data,
            use_cot=use_cot
=======
        messages = self._prepare_messages(
            audio_data=audio_data
>>>>>>> 26e50128
        )
        
        try:
            print(f"Sending request with prepared messages.")
            
            # Create the chat completion
            response = await self.client.chat.completions.create(
                messages=messages,
                **text_config
            )
            
            if response.choices:
                # Get the text response
                text_output = response.choices[0].message.content
                
                if not text_output:
                    text_output = "I processed your request but couldn't generate a response."
                
                # Add user input placeholder to history
                self.conversation_history.append({
                    "role": "user",
                    "content": "[Audio Input]"  # Placeholder for user's audio input
                })
                
                # Add assistant response to history
                self.conversation_history.append({
                    "role": "assistant", 
                    "content": text_output
                })
                
                audio_base64 = await self.generate_speech(
                    text = text_output,
                    **audio_config
                )
                
                return text_output, audio_base64
            else:
                return "I didn't receive a response. Please try again.", None
            
        except Exception as e:
            print(f"Error making request: {e}")
            return f"I encountered an error while processing your request: {str(e)}", None
            
    def reset_conversation(self):
        """Reset the conversation history"""
        self.conversation_history = []
        self.current_context = {}<|MERGE_RESOLUTION|>--- conflicted
+++ resolved
@@ -221,14 +221,9 @@
                 return f"There was an error processing your audio: {str(e)}", None
         
         # Prepare messages for the API
-<<<<<<< HEAD
         messages = await self._prepare_messages_rag(
             audio_data=audio_data,
             use_cot=use_cot
-=======
-        messages = self._prepare_messages(
-            audio_data=audio_data
->>>>>>> 26e50128
         )
         
         try:
